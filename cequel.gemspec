--- conflicted
+++ resolved
@@ -27,13 +27,8 @@
   s.has_rdoc = true
   s.extra_rdoc_files = 'README.md'
   s.required_ruby_version = '>= 2.0'
-<<<<<<< HEAD
-  s.add_runtime_dependency 'activemodel', '>= 3.2', '< 5.0'
-  s.add_runtime_dependency 'cassandra-driver', '~> 2.0'
-=======
   s.add_runtime_dependency 'activemodel', '>= 4.0'
   s.add_runtime_dependency 'cassandra-driver', '~> 3.0'
->>>>>>> 6aacdc9e
   s.add_development_dependency 'appraisal', '~> 1.0'
   s.add_development_dependency 'wwtd', '~> 0.5'
   s.add_development_dependency 'rake', '~> 10.1'
