PATH
  remote: .
  specs:
    cequel (0.4.4)
      activemodel (~> 3.1)
      activesupport (~> 3.1)
      cassandra-cql (~> 1.0)
      connection_pool (~> 0.9.2)
      i18n

GEM
  remote: http://rubygems.org/
  specs:
    activemodel (3.2.8)
      activesupport (= 3.2.8)
      builder (~> 3.0.0)
    activesupport (3.2.8)
      i18n (~> 0.6)
      multi_json (~> 1.0)
    builder (3.0.3)
    cassandra-cql (1.1.3)
      simple_uuid (>= 0.2.0)
      thrift_client (>= 0.7.1)
<<<<<<< HEAD
=======
    connection_pool (0.9.2)
>>>>>>> b2ff449d
    diff-lcs (1.1.3)
    geminabox (0.7.0)
      builder
      httpclient
      sinatra
    httpclient (2.2.7)
    i18n (0.6.1)
    multi_json (1.3.6)
    mustache (0.99.4)
    rack (1.4.1)
    rack-protection (1.2.0)
      rack
    redcarpet (1.17.2)
    rocco (0.8.2)
      mustache
      redcarpet
    rspec (2.11.0)
      rspec-core (~> 2.11.0)
      rspec-expectations (~> 2.11.0)
      rspec-mocks (~> 2.11.0)
    rspec-core (2.11.1)
    rspec-expectations (2.11.3)
      diff-lcs (~> 1.1.3)
    rspec-mocks (2.11.2)
    simple_uuid (0.2.0)
    sinatra (1.3.3)
      rack (~> 1.3, >= 1.3.6)
      rack-protection (~> 1.2)
      tilt (~> 1.3, >= 1.3.3)
    thrift (0.8.0)
    thrift_client (0.8.2)
      thrift (~> 0.8.0)
    tilt (1.3.3)
    yard (0.8.2.1)

PLATFORMS
  ruby

DEPENDENCIES
  cequel!
  geminabox
  redcarpet (< 2.0)
  rocco
  rspec (~> 2.0)
  yard (~> 0.6)<|MERGE_RESOLUTION|>--- conflicted
+++ resolved
@@ -1,7 +1,7 @@
 PATH
   remote: .
   specs:
-    cequel (0.4.4)
+    cequel (0.4.5)
       activemodel (~> 3.1)
       activesupport (~> 3.1)
       cassandra-cql (~> 1.0)
@@ -21,10 +21,7 @@
     cassandra-cql (1.1.3)
       simple_uuid (>= 0.2.0)
       thrift_client (>= 0.7.1)
-<<<<<<< HEAD
-=======
     connection_pool (0.9.2)
->>>>>>> b2ff449d
     diff-lcs (1.1.3)
     geminabox (0.7.0)
       builder
