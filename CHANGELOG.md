## 3.0.1
<<<<<<< HEAD
* Fix problem with source reload creating duplicate finder methods (find_by_id_and_id) [Issue 206](https://github.com/cequel/cequel/issues/206)
* Fix problems with noisy logs in Ruby 2.4+ [Issue 373](https://github.com/cequel/cequel/issues/373)
=======
- fix list modification bug with Cassandra versions > 2.2.10 and 3.11.0
>>>>>>> 7baf6bac

## 3.0.0
* Drop support for changing the type of cluster keys as it is no longer support by Cassandra.
* Drop support for non-option based index specification in table schema DSL. For example, `column :author_name, :text, true` must be rewritten as `column :author_name, :text, index: true`.
* Fix Relic instrumentation for batch statements [PR 361](https://github.com/cequel/cequel/pull/361)
* Don't set table name when it is already present [PR 364](https://github.com/cequel/cequel/pull/364)

## 2.1.0

* Add ActiveRecord::Enum like support `column :status, :enum, values: { open: 1, closed: 2 }` ([PR 354](https://github.com/cequel/cequel/pull/354))
* Fix bug CQL statement execution error handling ([PR 357](https://github.com/cequel/cequel/pull/357)
* Documentation fixes ([PR 355](https://github.com/cequel/cequel/pull/355))
* Add support for `ALLOW FILTERING` queries ([PR 353](https://github.com/cequel/cequel/pull/353))
* Add support for `IF EXISTS` to schema modifications ([PR 349](https://github.com/cequel/cequel/pull/349))
* Make `test` the default rake tast ([PR 348](https://github.com/cequel/cequel/pull/348))

## 2.0.3

* Add synchronization around use of @cluster and other variables Fix ([PR 333](https://github.com/cequel/cequel/pull/333))
* expose if the dataset is on the last page ([PR 335](https://github.com/cequel/cequel/pull/335))
* Delegate error handling to a policy object, allow for arbitrary options to be passed to cassandra driver gem ([PR 336](https://github.com/cequel/cequel/pull/336))
* Fixes README.md ([PR 340](https://github.com/cequel/cequel/pull/340))
* skip synchronizing materialized view ([PR 346](https://github.com/cequel/cequel/pull/346))
* Fixed link to cassandra documentation ([PR 347](https://github.com/cequel/cequel/pull/347))


## 2.0.2

* Fix intermittent failures around preparing statements ([PR 330](https://github.com/cequel/cequel/pull/330))
* Fix new relic instrumentation ([PR 331](https://github.com/cequel/cequel/pull/331))

## 2.0.1

* Remove requirment on activemodel-serializers-xml ([PR 329](https://github.com/cequel/cequel/pull/329))

## 2.0.0

* add support for Cassandra 3.x ([PR 324](https://github.com/cequel/cequel/pull/324))
* upgrade cassandra driver to 3.x ([PR 323](https://github.com/cequel/cequel/pull/323))
* add support for storing blobs (via parameterized CQL statements) ([PR 320](https://github.com/cequel/cequel/pull/320))
* add support for Rails 5 ([PR 310](https://github.com/cequel/cequel/pull/310))
* drop support for JRuby ([PR 310](https://github.com/cequel/cequel/pull/310))
* handle missing indexes gracefully ([PR 317](https://github.com/cequel/cequel/pull/317))
* Dropped support for count, length, and size as it results in unbounded run times and memory usage
  ([PR 313](https://github.com/cequel/cequel/pull/313))

## 1.10.0

* `:foreign_key` option for belongs_to associations
  ([PR 287](https://github.com/cequel/cequel/pull/287))
* `:client_compression` option in cequel.yaml
  ([PR 304](https://github.com/cequel/cequel/pull/304))

## 1.9.1

* fix dirty checking for timestamps more precise than Cassandra can store
* fix bug with new relic instrumentation

## 1.9.0

* NewRelic instrumentation
* fix querying tables whose first partition key is a timestamp

## 1.8.0

* remove false claims of Rubinius support from readme (we would gratefully accept a PR to fix compatibility)
* add dirty tracking on unsaved records
* fix key column order bug on tables with more than 2 key columns
* trim very large field values to a reasonable size in log messages
* native CQL paging support

## 1.7.0

* Support Cassandra up to 2.2
* Support JRuby 9
* Drop support for Rails 3, Ruby 1.9
* Update to `cassandra-driver` 2.0
* Support SSL configuration
* Add `RecordSet#first_or_initialize` and `RecordSet#first!`
* Rake task to reset keyspace

## 1.6.1

* Ruby 1.9 no longer supported (EOL)
* Fix exception class changed in Rails 4.2
* Fix integration with ActiveModel::Serialization

## 1.6.0

* Replace cql-rb with cassandra-driver
* Don't overwrite ActiveSupport's `Module#forwardable` (fixes Rails 4.2
  incompatibility)
* Don't interact with updater/deleter if new record
* Drop support for Rails 3.1

## 1.5.0

* Support ActiveSupport instrumentation of Record create, update, destroy
* Allow config/cequel.yml to specify `:replication` and `:durable_writes`
  settings
* `Key#to_s` correctly returns String, not Symbol
* Don't assume all constants are classes in migrations
* Explicitly require yaml and erb in Railtie
* NewRelic integration can be explicitly disabled
* Demodulize model class name before transforming it to table name

## 1.4.5

* Fix recovery from connection error

## 1.4.4

* Round time to nearest millisecond when serializing for CQL

## 1.4.3

* Make Rake tasks work without Rails
* `RecordSet#reverse` and `find_in_batches` respect clustering order defined in
  schema

## 1.4.2

* Allow setting a key attribute to what it already is
* Don't reset model updater/deleter if save results in an error
* Read `:default_consistency` from cequel.yml
* `:max_retries` configuration parameter for customization of maximum retries that will be made to reconnect to cassandra

## 1.4.1

* Cequel::Record::descendants doesn't return weakrefs

## 1.4.0

* Support TTL and timestamp options to record persistence methods
* Convenience methods for test preparation

## 1.3.2

* Cast values passed to primary key filters in record sets

## 1.3.1

* Allow querying by both primary key and secondary index in `RecordSet`
* Expand cql-rb dependency to allow 2.0

## 1.3.0

* Add timestamps functionality (`created_at` and `updated_at`)
* More robust error handling when loading models for migrations
* Expose `#column_names` on Record and Schema

## 1.2.6

* Fixes for Type::quote

## 1.2.5

* Fix `puts` behavior when passed a Record instance
* Fix batch loading of record sets with bounds on first of multiple clustering
  columns
* Fix load order of namespaced models for migrations

## 1.2.4

* Apply empty attribute values when hydrating records

## 1.2.3

* Fix intermittent load failures of activesupport 4.0.x

## 1.2.2

* Support `:default` option for key columns
* Explicitly require `active_support` (Rails 4.1 compatibility)
* Detect namespaced models in subdirectories when running migrations
* Handle unset collection columns hydrated from database

## 1.2.1

* Remove `app_generators.orm` setting

## 1.2.0

* `where` can now be used to scope primary keys
* Magic finders for primary keys
* Pessimistic versioning for all dependencies

## 1.1.2

* Simplify logging implementation
* Support Cassandra authentication

## 1.1.1

* Specify NewRelicInstrumentation with full namespace
* Update config generator template for native protocol

## 1.1.0

* Switch to `cql-rb` (CQL native protocol) from `cassandra-cql` (Thrift
  protocol)
* Support for consistency tuning
* Add `partition: true` option to `belongs_to`

## 1.0.4

* Fix `#invalid?`

## 1.0.3

* Put missing .yml template file in gem – fix `cequel:configuration` generator
* Explicitly require I18n's hash extensions – fix config loading bug in Rails 3
* Add magic encoding comments for Ruby 1.9

## 1.0.2

* Fix for identifying varint columns when introspecting schema
* Add testing on Rubinius 2.2 and JRuby 1.7

## 1.0.1

* Don't set the same column multiple times in an UPDATE
* Allow clustering order in record key declarations

## 1.0.0

* Add `[]` and `[]=` method for property access
* Add Rails generator for records
* Fallback to filename when inferring model class for migrations

## 1.0.0.rc4

* Add Cequel::Record::ClassMethods

## 1.0.0.rc3

* Better interface for `::find`
* Better interface for `HasManyAssociation`
* Support `ActiveModel::Conversion`

## 1.0.0.rc2

* Add RecordSet#values_at method for IN queries
* Add `:partition` option to Record::Schema#key
* Fix regression in `List#<<`
* Raise RecordNotFound if multi-record load doesn't find all records
* Compatibility with Cassandra 2.0 and recent Cassandra 1.2 patchlevels
* Fail when a schema migration would change the clustering order
* Fail fast when attempting to change a column's type in an incompatible way
* YARD documentation for all public interfaces

## 1.0.0.rc1

* Rails integration: Add rake tasks for creating keyspace, migrations; generator
  for configuration file
* Implement update_all, delete_all, destroy_all
* Option for unlogged batches

## 1.0.0.pre.6

* Allow record sets to be scoped by multiple primary keys
* If a batch is a single statement, just send it as a statement
* Don't start a new batch if you're already in a batch
* Wrap record callbacks in logged batch
* Update `connection_pool` dependency

## 1.0.0.pre.5

* Support time range queries over `timeuuid` columns
* Typecast arguments to scoping functions of `RecordSet`
* Typecast values in collection columns
* Use correct ordering column for deeply nested keys
* Don't allow updating keys on persisted models
* Fail fast attempting to save a model that doesn't have all keys defined
* Fixes for legacy schema support

## 1.0.0.pre.4

* Full support for legacy CQL2 tables
* `dependent` option for `has_many` associations

## 1.0.0.pre.3

* **BIG BREAKING CHANGE:** Instead of inheriting from `Cequel::Model::Base`,
  include `Cequel::Record`.
* RecordSet can chain class methods defined in the model class
* New records are initialized using the key attributes from the current scope
* Auto-generated UUIDs
* Implement RecordSet#== and #inspect
* RecordSet#last takes optional count argument
* Dynamic column defaults
* Fix insertion of default values in new records

## 1.0.0.pre.2

* Secondary index support
* Dirty attribute tracking
* == implementation for model
* Add missing attributes argument to #create!
* Load cequel/model by default

## 1.0.0.pre.1

* Essentially a ground-up rewrite to support CQL3

## 0.5.6

* Ability to change default consistency within a block

## 0.5.5

* Calling ::load on a loaded Dictionary is a no-op

## 0.5.4

* Clear out Dictionary @row on save unless loaded
* Add homepage link so rubygems users can easily get to github
* Add link to cequel-migrations-rails to README
* Use parameters for pooling

## 0.5.3

* Persist Dictionary changes in batches

## 0.5.2

* Allow overriding of default column family name for model

## 0.5.1

* Implement `Dictionary#first` and `Dictionary#last`
* Use default column limit when loading multiple wide rows

## 0.5.0

* Cequel::Model::Counter model class
* Counter column support for data sets
* Connection pool
* Load multiple dictionary rows in one query
* Allow erb yml files

## 0.4.2

* Default thrift options to empty hash if not provided
* Implement Dictionary#key?

## 0.4.1

* `Dictionary#each_slice`
* Release to Rubygems.org

## 0.4.0

* Inspect UUIDs nicer
* Allow `Cequel::Model` classes to implement `#generate_key`
* Implement `Cequel::Model::Dictionary`

## 0.3.3

* Fix Enumerator for `#find_each_row`

## 0.3.2

* `#find_in_batches` accounts for duplicate last row/first row

## 0.3.1

* Sanitize column names

## 0.3.0

* Chain select options
* Support for column ranges and column limits
* Implement `#find_in_batches`, `#find_each`

## 0.2.9

* Don't pre-sanitize CQL statements before sending to cassandra-cql

## 0.2.8

* Don't set `updated_at` if no dirty attributes

## 0.2.7

* Add NewRelic instrumentation

## 0.2.6

* Lazily create CassandraCql connection

## 0.2.5

* Include limit in `COUNT` query if specified
* Default scope

## 0.2.4

* Memoize column family name

## 0.2.3

* Fix subclass `#reflect_on_associations`

## 0.2.2

* Add `index_preference` for query plan hinting

## 0.2.1

* Don't call constructor when hydrating models

## 0.2.0

* Add support for dynamic attributes

## 0.1.9

* Tweaks to logging

## 0.1.8

* Add a slowlog

## 0.1.7

* Update based on attributes, not value of getters

## 0.1.6

* Strip nil values out of rows in Cequel::Model

## 0.1.5

* Add thrift client options when setting up connection

## 0.1.4

* Defer setting logger on keyspace until keyspace needs to be loaded

## 0.1.3

* Set logger correctly in railtie

## 0.1.2

* Initial library release<|MERGE_RESOLUTION|>--- conflicted
+++ resolved
@@ -1,10 +1,9 @@
-## 3.0.1
-<<<<<<< HEAD
+## 3.0.2
 * Fix problem with source reload creating duplicate finder methods (find_by_id_and_id) [Issue 206](https://github.com/cequel/cequel/issues/206)
 * Fix problems with noisy logs in Ruby 2.4+ [Issue 373](https://github.com/cequel/cequel/issues/373)
-=======
-- fix list modification bug with Cassandra versions > 2.2.10 and 3.11.0
->>>>>>> 7baf6bac
+
+## 3.0.1
+* fix list modification bug with Cassandra versions > 2.2.10 and 3.11.0
 
 ## 3.0.0
 * Drop support for changing the type of cluster keys as it is no longer support by Cassandra.
